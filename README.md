--- conflicted
+++ resolved
@@ -109,7 +109,6 @@
 HF_API_TOKEN="api_XXXXXXXXXXXXXXXXXXXXXXXXXXXXX"
 ```
 
-<<<<<<< HEAD
 #### `HF_TRUST_REMOTE_CODE`
 
 The `HF_TRUST_REMOTE_CODE` environment variable defines wether or not to allow for custom models defined on the Hub in their own modeling files. Allowed values are `"True"` and `"False"`
@@ -118,7 +117,6 @@
 HF_TRUST_REMOTE_CODE="True"
 ```
 
-=======
 #### `HF_OPTIMUM_BATCH_SIZE`
 
 The `HF_OPTIMUM_BATCH_SIZE` environment variable defines the batch size, which is used when compiling the model to Neuron. The default value is `1`. Not required when model is already converted. 
@@ -134,7 +132,6 @@
 ```bash
 HF_OPTIMUM_SEQUENCE_LENGTH="128"
 ```
->>>>>>> 44e3decd
 
 ---
 
